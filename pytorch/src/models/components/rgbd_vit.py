--- conflicted
+++ resolved
@@ -7,10 +7,6 @@
 # license that can be found in the LICENSE file or at
 # https://opensource.org/licenses/MIT.
 
-<<<<<<< HEAD
-from typing import Tuple
-=======
->>>>>>> b4fe2556
 
 from typing import Tuple
 import torch
@@ -21,11 +17,6 @@
 from .norm_linear_head import NormLinearHead
 
 ProjectionInfo = Tuple[torch.Tensor, torch.Tensor, tuple, tuple, tuple]
-<<<<<<< HEAD
-
-
-=======
->>>>>>> b4fe2556
 class ViTRgbdObjectClassifierWithRotation(nn.Module):
     """Vision Transformer model adapted for RGB-D input with classification and quaternion
     prediction.
