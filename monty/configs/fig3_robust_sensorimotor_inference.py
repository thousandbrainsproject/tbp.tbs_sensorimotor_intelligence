--- conflicted
+++ resolved
@@ -138,16 +138,6 @@
     """Sensor module that clamps the hsv feature to blue."""
 
     def step(self, data):
-<<<<<<< HEAD
-        """Return Features if they changed significantly."""
-        # Extract features.
-        patch_observation = super().step(data)
-        # Force hsv to solid blue.
-        if "hsv" in patch_observation.non_morphological_features:
-            patch_observation.non_morphological_features["hsv"] = np.array(
-                [0.667, 1.0, 1.0]
-            )
-=======
         """Clamp hsv to solid blue if the observation is usable."""
         # Extract features.
         patch_observation = super().step(data)
@@ -159,7 +149,6 @@
                 )
             else:
                 raise ValueError("hsv feature not found")
->>>>>>> 0775f852
         return patch_observation
 
 
